"""
ModuleTrainer for high level training on Pytorch models
"""
from __future__ import print_function
from __future__ import absolute_import

import warnings
import functools
import math
from collections import OrderedDict

import torch as th
import torch.nn as nn
from torch.autograd import Variable

# local imports
from ._utils import (_validate_loss_input, _validate_metric_input,
                     _validate_optimizer_input, _validate_initializer_input,
                     _standardize_user_data, _parse_num_inputs_and_targets,
                     _is_tuple_or_list, _parse_num_inputs_and_targets_from_loader,
                     _add_regularizer_to_loss_fn)

from ..callbacks import CallbackContainer, History, TQDM
from ..regularizers import RegularizerContainer, RegularizerCallback
from ..initializers import InitializerContainer
from ..constraints import ConstraintContainer, ConstraintCallback
from ..metrics import MetricContainer, MetricCallback

from tqdm import tqdm


class ModuleTrainer(object):

    def __init__(self, model):
        """
        ModelTrainer for high-level training of Pytorch models

        Major Parts
        -----------
        - optimizer(s)
        - loss(es)
        - regularizers
        - initializers
        - constraints
        - metrics
        - callbacks
        """
        if not isinstance(model, nn.Module):
            raise ValueError('model argument must inherit from torch.nn.Module')
        self.model = model

        # callbacks
        self._callbacks = []

        # regularizers
        self._regularizers = []
        self._has_regularizers = False

        # initializers
        self._initializers = []

        # constraints
        self._constraints = []
        self._has_constraints = False

        # metrics
        self._metrics = []
        self._has_metrics = False

        # transforms
        self._transforms = []
        self._has_transforms = False

        # losses
        self._loss = None
        self._loss_fn = None

        # other properties
        self._stop_training = False

    def set_loss(self, loss):
        self._loss = loss
        if _is_tuple_or_list(loss):
            self._loss_fn = [_validate_loss_input(l) for l in loss]
        else:
            self._loss_fn = _validate_loss_input(loss)

    def set_optimizer(self, optimizer, **kwargs):
        if type(optimizer) is type or isinstance(optimizer, str):
            if 'parameters' in kwargs:
                parameters = kwargs['parameters']
            else:
                parameters = self.model.parameters()

            optimizer = _validate_optimizer_input(optimizer)
            self._optimizer = optimizer(parameters, **kwargs)
        else:
            self._optimizer = optimizer

    def set_callbacks(self, callbacks):
        if not _is_tuple_or_list(callbacks):
            callbacks = [callbacks]
        self._callbacks = [self.history] + callbacks

    def set_regularizers(self, regularizers):
        regularizers = [regularizers] if not _is_tuple_or_list(regularizers) else regularizers
        self._regularizers = regularizers
        self._has_regularizers = True

    def set_initializers(self, initializers):
        initializers = [initializers] if not _is_tuple_or_list(initializers) else initializers
        initializers = [_validate_initializer_input(it) for it in initializers]
        self._initializers = initializers

    def set_constraints(self, constraints):
        constraints = [constraints] if not _is_tuple_or_list(constraints) else constraints
        self._has_constraints = True
        self._constraints = constraints

    def set_metrics(self, metrics):
        metrics = [metrics] if not _is_tuple_or_list(metrics) else metrics
        metrics = [_validate_metric_input(m) for m in metrics]
        self._has_metrics = True
        self._metrics = metrics

    def set_transforms(self, transforms):
        if not _is_tuple_or_list(transforms):
            transforms = (transforms, lambda x: x, lambda x,y: (x,y))
        if len(transforms) == 1:
            transforms = (transforms, lambda x: x, lambda x,y: (x,y))
        elif len(transforms) == 2:
            transforms = (transforms, transforms, lambda x,y: (x,y))

        self._has_input_transform = transforms[0] is not None
        self._has_target_transform = transforms[1] is not None
        self._has_co_transform = transforms[2] is not None

        self._has_transforms = True
        self._transforms = transforms

    def compile(self,
                optimizer,
                loss,
                callbacks=None,
                regularizers=None,
                initializers=None,
                constraints=None,
                metrics=None,
                transforms=None):
        self.set_optimizer(optimizer)
        self.set_loss(loss)

        if regularizers is not None:
            self.set_regularizers(regularizers)
            self.regularizer_container = RegularizerContainer(self._regularizers)
            self.regularizer_container.register_forward_hooks(self.model)
        else:
            self._has_regularizers = False

        self.history = History(self)
        self._callbacks = [self.history]
        if callbacks is not None:
            self.set_callbacks(callbacks)


        if initializers is not None:
            self.set_initializers(initializers)
            self.initializer_container = InitializerContainer(self._initializers)
            # actually initialize the model
            self.initializer_container.apply(self.model)

        if constraints is not None:
            self.set_constraints(constraints)
            self.constraint_container = ConstraintContainer(self._constraints)
            self.constraint_container.register_constraints(self.model)
        else:
            self._has_constraints = False

        if metrics is not None:
            self.set_metrics(metrics)
            self.metric_container = MetricContainer(self._metrics)
        else:
            self._has_metrics = False
        
        if transforms is not None:
            self.set_transforms(transforms)
        else:
            self._has_transforms = False

    def fit(self,
            inputs,
            targets=None,
            val_data=None,
            initial_epoch=0,
            num_epoch=100,
            batch_size=32,
            shuffle=False,
            cuda_device=-1,
            verbose=1):
        """
        Fit a model on in-memory tensors using ModuleTrainer
        """
        self.model.train(True)
        # ----------------------------------------------------------------------
        num_inputs, num_targets = _parse_num_inputs_and_targets(inputs, targets)
        len_inputs = len(inputs) if not _is_tuple_or_list(inputs) else len(inputs[0])
        
        if val_data is not None:
            if num_targets == 0:
                val_data = (val_data, None)
            if len(val_data) != 2:
                raise Exception('val_data must be a 2-tuple')
            num_val_inputs, num_val_targets = _parse_num_inputs_and_targets(val_data[0], val_data[1])
            if (num_inputs != num_val_inputs) or (num_targets != num_val_targets):
                raise Exception('The number of input/target tensors must be the same for training and validation data\n'
                                 'Num Input tensors: (%i train, %i val), Num Target tensors: (%i train, %i val)' % (num_inputs, num_val_inputs, num_targets, num_val_targets) )
            val_inputs, val_targets = val_data
        has_val_data = val_data is not None
        num_batches = int(math.ceil(len_inputs / batch_size))
        # ----------------------------------------------------------------------

        fit_helper = _get_helper(self, num_inputs, num_targets)
        fit_loss_fn = fit_helper.get_partial_loss_fn(self._loss_fn)
        fit_forward_fn = fit_helper.get_partial_forward_fn(self.model)

        with TQDM() as pbar:
            tmp_callbacks = []
            if verbose > 0:
                tmp_callbacks.append(pbar)
            if self._has_regularizers:
                tmp_callbacks.append(RegularizerCallback(self.regularizer_container))
                fit_loss_fn = _add_regularizer_to_loss_fn(fit_loss_fn,
                                                          self.regularizer_container)
            if self._has_constraints:
                tmp_callbacks.append(ConstraintCallback(self.constraint_container))
            if self._has_metrics:
                self.metric_container.set_helper(fit_helper)
                tmp_callbacks.append(MetricCallback(self.metric_container))

            callback_container = CallbackContainer(self._callbacks+tmp_callbacks)
            callback_container.set_trainer(self)
            callback_container.on_train_begin({'batch_size': batch_size,
                                               'num_batches': num_batches,
                                               'num_epoch': num_epoch,
                                               'has_val_data': has_val_data,
                                               'has_regularizers': self._has_regularizers,
                                               'has_metrics': self._has_metrics})

            for epoch_idx in range(initial_epoch,num_epoch):
                epoch_logs = {}
                callback_container.on_epoch_begin(epoch_idx, epoch_logs)

                if shuffle:
                    inputs, targets = fit_helper.shuffle_arrays(inputs, targets)

                batch_logs = {}
                for batch_idx in range(num_batches):
                    callback_container.on_batch_begin(batch_idx, batch_logs)

                    input_batch, target_batch = fit_helper.grab_batch(batch_idx, batch_size, inputs, targets)
                    if cuda_device >= 0:
                        input_batch, target_batch = fit_helper.move_to_cuda(cuda_device, input_batch, target_batch)
                    if self._has_transforms:
                        input_batch, target_batch = fit_helper.apply_transforms(self._transforms, input_batch, target_batch)

                    # ---------------------------------------------
                    self._optimizer.zero_grad()
                    output_batch = fit_forward_fn(input_batch)
                    loss = fit_loss_fn(output_batch, target_batch)
                    loss.backward()
                    self._optimizer.step()
                    # ---------------------------------------------

                    if self._has_regularizers:
                        batch_logs['reg_loss'] = self.regularizer_container.current_value
                    if self._has_metrics:
                        metrics_logs = self.metric_container(output_batch, target_batch)
                        batch_logs.update(metrics_logs)

                    batch_logs['loss'] = loss.data[0]
                    callback_container.on_batch_end(batch_idx, batch_logs)

                if has_val_data:
                    val_epoch_logs = self.evaluate(val_inputs,
                                                   val_targets,
                                                   batch_size=batch_size,
                                                   cuda_device=cuda_device,
                                                   verbose=verbose)
                    epoch_logs.update(val_epoch_logs)
                    epoch_logs.update(batch_logs)
                    # TODO how to fix this?
                    # self.history.batch_metrics.update(val_epoch_logs)

                callback_container.on_epoch_end(epoch_idx, self.history.epoch_metrics)

                if self._stop_training:
                    break
        self.model.train(mode=False)

    def fit_loader(self,
                   loader,
                   val_loader=None,
                   initial_epoch=0,
                   num_epoch=100,
                   cuda_device=-1,
                   verbose=1):
        """
        Fit a model on in-memory tensors using ModuleTrainer
        """
        self.model.train(mode=True)
        # ----------------------------------------------------------------------
        num_inputs = loader.dataset.num_inputs
        num_targets = loader.dataset.num_targets
        len_inputs = len(loader.sampler) if loader.sampler else len(loader.dataset)
        batch_size = loader.batch_size

        if val_loader is not None:
            num_val_inputs = val_loader.dataset.num_inputs
            num_val_targets = val_loader.dataset.num_targets
            if (num_inputs != num_val_inputs) or (num_targets != num_val_targets):
                raise ValueError('num_inputs != num_val_inputs or num_targets != num_val_targets')
        has_val_data = val_loader is not None
        num_batches = int(math.ceil(len_inputs / batch_size))
        # ----------------------------------------------------------------------

        fit_helper = _get_helper(self, num_inputs, num_targets)
        fit_loss_fn = fit_helper.get_partial_loss_fn(self._loss_fn)
        fit_forward_fn = fit_helper.get_partial_forward_fn(self.model)

        with TQDM() as pbar:
            tmp_callbacks = []
            if verbose > 0:
                tmp_callbacks.append(pbar)
            if self._has_regularizers:
                tmp_callbacks.append(RegularizerCallback(self.regularizer_container))
                fit_loss_fn = _add_regularizer_to_loss_fn(fit_loss_fn,
                                                            self.regularizer_container)
            if self._has_constraints:
                tmp_callbacks.append(ConstraintCallback(self.constraint_container))
            if self._has_metrics:
                self.metric_container.set_helper(fit_helper)
                tmp_callbacks.append(MetricCallback(self.metric_container))

            callback_container = CallbackContainer(self._callbacks+tmp_callbacks)
            callback_container.set_trainer(self)
            callback_container.on_train_begin({'batch_size': loader.batch_size,
                                               'num_batches': num_batches,
                                               'num_epoch': num_epoch,
                                               'has_val_data': has_val_data,
                                               'has_regularizers': self._has_regularizers,
                                               'has_metrics': self._has_metrics})

            for epoch_idx in range(initial_epoch,num_epoch):
                epoch_logs = {}
                callback_container.on_epoch_begin(epoch_idx, epoch_logs)

                batch_logs = {}
                loader_iter = iter(loader)
                for batch_idx in range(num_batches):

                    callback_container.on_batch_begin(batch_idx, batch_logs)

                    input_batch, target_batch = fit_helper.grab_batch_from_loader(loader_iter)
                    if cuda_device >= 0:
                        input_batch, target_batch = fit_helper.move_to_cuda(cuda_device, input_batch, target_batch)
                    
                    # ---------------------------------------------
                    self._optimizer.zero_grad()
                    output_batch = fit_forward_fn(input_batch)
                    loss = fit_loss_fn(output_batch, target_batch)
                    loss.backward()
                    self._optimizer.step()
                    # ---------------------------------------------

                    if self._has_regularizers:
                        batch_logs['reg_loss'] = self.regularizer_container.current_value
                    if self._has_metrics:
                        metrics_logs = self.metric_container(output_batch, target_batch)
                        batch_logs.update(metrics_logs)

                    batch_logs['loss'] = loss.data[0]
                    callback_container.on_batch_end(batch_idx, batch_logs)

                epoch_logs.update(self.history.batch_metrics)
                if has_val_data:
                    val_epoch_logs = self.evaluate_loader(val_loader,
                                                          cuda_device=cuda_device,
                                                          verbose=verbose)
<<<<<<< HEAD
                    self._in_train_loop = False
                    self.history.batch_metrics.update(val_epoch_logs)
                    epoch_logs.update(val_epoch_logs)
=======
                    epoch_logs.update(val_epoch_logs)
                    epoch_logs.update(batch_logs)
                    # TODO how to fix this?
                    # self.history.batch_metrics.update(val_epoch_logs)
>>>>>>> 3fb48e7c

                callback_container.on_epoch_end(epoch_idx, epoch_logs)

                if self._stop_training:
                    break
        self.model.train(mode=False)

    def predict(self,
                inputs,
                batch_size=32,
                cuda_device=-1,
                verbose=1):
        self.model.train(mode=False)
        # --------------------------------------------------------
        num_inputs, _ = _parse_num_inputs_and_targets(inputs, None)
        len_inputs = len(inputs) if not _is_tuple_or_list(inputs) else len(inputs[0])
        num_batches = int(math.ceil(len_inputs / batch_size))
        # --------------------------------------------------------

        predict_helper = _get_helper(self, num_inputs, num_targets=0)
        pred_forward_fn = predict_helper.get_partial_forward_fn(self.model)
        
        for batch_idx in range(num_batches):
            input_batch, _ = predict_helper.grab_batch(batch_idx, batch_size, inputs, None, volatile=True)
            if cuda_device >= 0:
                inputs = predict_helper.move_to_cuda(cuda_device, inputs)
            output_batch = pred_forward_fn(input_batch)

            if batch_idx == 0:
                len_outputs = 1 if not _is_tuple_or_list(output_batch) else len(output_batch)
                prediction_lists = [[] for _ in range(len_outputs)]

            if len_outputs == 1:
                prediction_lists[0].append(output_batch)
            else:
                for out_idx in range(len_outputs):
                    prediction_lists[out_idx].append(output_batch[out_idx])
            
        final_pred_list = [th.cat(pred_list,0) for pred_list in prediction_lists]
        self.model.train(mode=True)
        return final_pred_list if len_outputs > 1 else final_pred_list[0]

    def predict_loader(self,
                       loader,
                       cuda_device=-1,
                       verbose=1):
        self.model.train(mode=False)
        # --------------------------------------------------------
        num_inputs, num_targets = _parse_num_inputs_and_targets_from_loader(loader)
        batch_size = loader.batch_size
        len_inputs = len(loader.sampler) if loader.sampler else len(loader.dataset)
        num_batches = int(math.ceil(len_inputs / batch_size))
        # --------------------------------------------------------

        predict_helper = _get_helper(self, num_inputs, num_targets=0)
        pred_forward_fn = predict_helper.get_partial_forward_fn(self.model)

        loader_iter = iter(loader)

        _range = tqdm(range(num_batches)) if verbose > 0 else range(num_batches)

        for batch_idx in _range:
            input_batch, _ = predict_helper.grab_batch_from_loader(loader_iter, volatile=True)
            if cuda_device >= 0:
                input_batch, _ = predict_helper.move_to_cuda(cuda_device, input_batch)

            output_batch = pred_forward_fn(input_batch)

            if batch_idx == 0:
                len_outputs = 1 if not _is_tuple_or_list(output_batch) else len(output_batch)
                prediction_lists = [[] for _ in range(len_outputs)]

            if len_outputs == 1:
                prediction_lists[0].append(output_batch)
            else:
                for out_idx in range(len_outputs):
                    prediction_lists[out_idx].append(output_batch[out_idx])
            
        final_pred_list = [th.cat(pred_list,0) for pred_list in prediction_lists]
        self.model.train(mode=True)
        return final_pred_list if len_outputs > 1 else final_pred_list[0]

    def evaluate(self,
                 inputs,
                 targets=None,
                 batch_size=32,
                 cuda_device=-1,
                 verbose=1):
        self.model.train(mode=False)
        num_inputs, num_targets = _parse_num_inputs_and_targets(inputs, targets)
        len_inputs = len(inputs) if not _is_tuple_or_list(inputs) else len(inputs[0])
        num_batches = int(math.ceil(len_inputs / batch_size))

        evaluate_helper = _get_helper(self, num_inputs, num_targets)
        eval_loss_fn = evaluate_helper.get_partial_loss_fn(self._loss_fn)
        eval_forward_fn = evaluate_helper.get_partial_forward_fn(self.model)
        eval_logs= {'val_loss': 0.}
        
        if self._has_metrics:
            metric_container = MetricContainer(self._metrics, prefix='val_')
            metric_container.set_helper(evaluate_helper)
            metric_container.reset()

        samples_seen = 0
        for batch_idx in range(num_batches):
            input_batch, target_batch = evaluate_helper.grab_batch(batch_idx, batch_size, inputs, targets, volatile=True)
            if cuda_device >= 0:
                input_batch, target_batch = evaluate_helper.move_to_cuda(cuda_device, input_batch, target_batch)

            self._optimizer.zero_grad()
            output_batch = eval_forward_fn(input_batch)
            loss = eval_loss_fn(output_batch, target_batch)
            
            samples_seen += batch_size
            eval_logs['val_loss'] = (samples_seen*eval_logs['val_loss'] + loss.data[0]*batch_size) / (samples_seen+batch_size)
            
            if self._has_metrics:
                metrics_logs = metric_container(output_batch, target_batch)
                eval_logs.update(metrics_logs)

        self.model.train(mode=True)
        return eval_logs

    def evaluate_loader(self,
                        loader,
                        cuda_device=-1,
                        verbose=1):
        self.model.train(mode=False)
        num_inputs, num_targets = _parse_num_inputs_and_targets_from_loader(loader)
        batch_size = loader.batch_size
        len_inputs = len(loader.sampler) if loader.sampler else len(loader.dataset) 
        num_batches = int(math.ceil(len_inputs / batch_size))

        evaluate_helper = _get_helper(self, num_inputs, num_targets)
        eval_loss_fn = evaluate_helper.get_partial_loss_fn(self._loss_fn)
        eval_forward_fn = evaluate_helper.get_partial_forward_fn(self.model)
        eval_logs= {'val_loss': 0.}
        loader_iter = iter(loader)
        
        if self._has_metrics:
            metric_container = MetricContainer(self._metrics, prefix='val_')
            metric_container.set_helper(evaluate_helper)
            metric_container.reset()

        samples_seen = 0
        for batch_idx in range(num_batches):
            input_batch, target_batch = evaluate_helper.grab_batch_from_loader(loader_iter, volatile=True)
            if cuda_device >= 0:
                input_batch, target_batch = evaluate_helper.move_to_cuda(cuda_device, input_batch, target_batch)

            self._optimizer.zero_grad()
            output_batch = eval_forward_fn(input_batch)
            loss = eval_loss_fn(output_batch, target_batch)
            
            samples_seen += batch_size
            eval_logs['val_loss'] = (samples_seen*eval_logs['val_loss'] + loss.data[0]*batch_size) / (samples_seen+batch_size)
            
            if self._has_metrics:
                metrics_logs = metric_container(output_batch, target_batch)
                eval_logs.update(metrics_logs)

        self.model.train(mode=True)
        return eval_logs

    def summary(self, input_size):
        def register_hook(module):
            def hook(module, input, output):
                class_name = str(module.__class__).split('.')[-1].split("'")[0]
                module_idx = len(summary)

                m_key = '%s-%i' % (class_name, module_idx+1)
                summary[m_key] = OrderedDict()
                summary[m_key]['input_shape'] = list(input[0].size())
                summary[m_key]['input_shape'][0] = -1
                summary[m_key]['output_shape'] = list(output.size())
                summary[m_key]['output_shape'][0] = -1

                params = 0
                if hasattr(module, 'weight'):
                    params += th.prod(th.LongTensor(list(module.weight.size())))
                    if module.weight.requires_grad:
                        summary[m_key]['trainable'] = True
                    else:
                        summary[m_key]['trainable'] = False
                if hasattr(module, 'bias'):
                    params +=  th.prod(th.LongTensor(list(module.bias.size())))
                summary[m_key]['nb_params'] = params

            if not isinstance(module, nn.Sequential) and \
               not isinstance(module, nn.ModuleList) and \
               not (module == self.model):
                hooks.append(module.register_forward_hook(hook))

        # create properties
        summary = OrderedDict()
        hooks = []
        # register forward hooks
        self.model.apply(register_hook)

        if isinstance(input_size[0], (list, tuple)):
            x = [Variable(th.rand(1,*in_size)) for in_size in input_size]
            self.model(*x)
        else:
            x = Variable(th.rand(1,*input_size))
            self.model(x)

        # remove these hooks
        for h in hooks:
            h.remove()

        return summary

def _get_helper(trainer, num_inputs, num_targets):
    if (num_inputs == 1) and (num_targets == 1):
        helper = SingleInput_SingleTarget_Helper()

    elif (num_inputs == 1) and (num_targets > 1):
        # use same loss function for all targets if multiple loss fns not explicitly given
        if not _is_tuple_or_list(trainer._loss_fn):
            trainer._loss_fn = [trainer._loss_fn] * num_targets
        else:
            if len(trainer._loss_fn) != num_targets:
                raise ValueError('must give one loss function for every input if you give multiple')
        helper = SingleInput_MultiTarget_Helper()

    elif (num_inputs == 1) and (num_targets == 0):
        helper = SingleInput_NoTarget_Helper()

    elif (num_inputs > 1) and (num_targets == 1):
        helper = MultiInput_SingleTarget_Helper()

    elif (num_inputs > 1) and (num_targets > 1):
        # use same loss function for all targets if multiple loss fns not explicitly given
        if not _is_tuple_or_list(trainer._loss_fn):
            trainer._loss_fn = [trainer._loss_fn] * num_targets
        else:
            if len(trainer._loss_fn) != num_targets:
                raise ValueError('must give one loss function for every input if you give multiple')
        helper = MultiInput_MultiTarget_Helper()

    elif (num_inputs > 1) and (num_targets == 0):
        helper = MultiInput_NoTarget_Helper()

    return helper


class SingleInput_SingleTarget_Helper(object):
    def move_to_cuda(self, cuda_device, inputs, targets):
        inputs = inputs.cuda(cuda_device)
        targets = targets.cuda(cuda_device)
        return inputs, targets
    def shuffle_arrays(self, inputs, targets):
        rand_indices = th.randperm(len(inputs))
        inputs = inputs[rand_indices]
        targets = targets[rand_indices]
        return inputs, targets
    def grab_batch(self, batch_idx, batch_size, inputs, targets, volatile=False):
        input_batch = Variable(inputs[batch_idx*batch_size:(batch_idx+1)*batch_size], volatile=volatile)
        target_batch = Variable(targets[batch_idx*batch_size:(batch_idx+1)*batch_size], volatile=volatile, requires_grad=False)
        return input_batch, target_batch
    def grab_batch_from_loader(self, loader_iter, volatile=False):
        input_batch, target_batch = next(loader_iter)
        return Variable(input_batch, volatile=volatile), Variable(target_batch, volatile=volatile, requires_grad=False)
    def apply_transforms(self, tforms, input_batch, target_batch):
        input_batch = tforms[0](input_batch)
        target_batch = tforms[1](target_batch)
        input_batch, target_batch = tforms[2](input_batch, target_batch)
        return input_batch, target_batch
    def forward_pass(self, input_batch, model):
        return model(input_batch)
    def get_partial_forward_fn(self, model):
        return functools.partial(self.forward_pass, model=model)
    def calculate_loss(self, output_batch, target_batch, loss_fn):
        return loss_fn(output_batch, target_batch)
    def get_partial_loss_fn(self, loss_fn):
        return functools.partial(self.calculate_loss, loss_fn=loss_fn)
        #def new_loss_fn(output_batch, target_batch):
        #    return self.calculate_loss(output_batch, target_batch, loss_fn)
        #return new_loss_fn


class SingleInput_MultiTarget_Helper(object):
    def move_to_cuda(self, cuda_device, inputs, targets):
        inputs = inputs.cuda(cuda_device)
        targets = [target_.cuda(cuda_device) for target_ in targets]
        return inputs, targets
    def shuffle_arrays(self, inputs, targets):
        rand_indices = th.randperm(len(inputs))
        inputs = inputs[rand_indices]
        targets = [target_[rand_indices] for target_ in targets]
        return inputs, targets
    def grab_batch(self, batch_idx, batch_size, inputs, targets, volatile=False):
        input_batch = Variable(inputs[batch_idx*batch_size:(batch_idx+1)*batch_size], volatile=volatile)
        target_batch = [Variable(target_[batch_idx*batch_size:(batch_idx+1)*batch_size], volatile=volatile, requires_grad=False)
                        for target_ in targets]
        return input_batch, target_batch
    def grab_batch_from_loader(self, loader_iter, volatile=False):
        input_batch, target_batch = next(loader_iter)
        return Variable(input_batch, volatile=volatile), [Variable(target_, volatile=volatile, requires_grad=False) for target_ in target_batch]
    def apply_transforms(self, tforms, input_batch, target_batch):
        input_batch = tforms[0](input_batch)
        target_batch = [tforms[1](target_) for target_ in target_batch]
        return input_batch, target_batch
    def forward_pass(self, input_batch, model):
        return model(input_batch)
    def get_partial_forward_fn(self, model):
        return functools.partial(self.forward_pass, model=model)
    def calculate_loss(self, output_batch, target_batch, loss_fn):
        return sum([loss_fn[idx](output_batch[idx], target_batch[idx]) 
                    for idx in range(len(output_batch))])
    def get_partial_loss_fn(self, loss_fn):
        return functools.partial(self.calculate_loss, loss_fn=loss_fn)

class MultiInput_SingleTarget_Helper(object):
    def move_to_cuda(self, cuda_device, inputs, targets):
        inputs = [input_.cuda(cuda_device) for input_ in inputs] 
        targets = targets.cuda(cuda_device)
        return inputs, targets
    def shuffle_arrays(self, inputs, targets):
        rand_indices = th.randperm(len(inputs))
        inputs = [input_[rand_indices] for input_ in inputs]
        targets = targets[rand_indices]
        return inputs, targets
    def grab_batch(self, batch_idx, batch_size, inputs, targets, volatile=False):
        input_batch = [Variable(input_[batch_idx*batch_size:(batch_idx+1)*batch_size], volatile=volatile)
                       for input_ in inputs]
        target_batch = Variable(targets[batch_idx*batch_size:(batch_idx+1)*batch_size], volatile=volatile, requires_grad=False)
        return input_batch, target_batch
    def grab_batch_from_loader(self, loader_iter, volatile=False):
        input_batch, target_batch = next(loader_iter)
        return [Variable(input_, volatile=volatile) for input_ in input_batch], Variable(target_batch, volatile=volatile, requires_grad=False)
    def apply_transforms(self, tforms, input_batch, target_batch):
        input_batch = [tforms[0](input_) for input_ in input_batch]
        target_batch = tforms[1](target_batch)
        return input_batch, target_batch
    def forward_pass(self, input_batch, model):
        return model(*input_batch)
    def get_partial_forward_fn(self, model):
        return functools.partial(self.forward_pass, model=model)
    def calculate_loss(self, output_batch, target_batch, loss_fn):
        return loss_fn(output_batch, target_batch)
    def get_partial_loss_fn(self, loss_fn):
        return functools.partial(self.calculate_loss, loss_fn=loss_fn)

class MultiInput_MultiTarget_Helper(object):
    def move_to_cuda(self, cuda_device, inputs, targets):
        inputs = [input_.cuda(cuda_device) for input_ in inputs] 
        targets = [target_.cuda(cuda_device) for target_ in targets]
        return inputs, targets
    def shuffle_arrays(self, inputs, targets):
        rand_indices = th.randperm(len(inputs))
        inputs = [input_[rand_indices] for input_ in inputs]
        targets = [input_[rand_indices] for input_ in inputs]
        return inputs, targets
    def grab_batch(self, batch_idx, batch_size, inputs, targets, volatile=False):
        input_batch = [Variable(input_[batch_idx*batch_size:(batch_idx+1)*batch_size], volatile=volatile)
                       for input_ in inputs]
        target_batch = [Variable(target_[batch_idx*batch_size:(batch_idx+1)*batch_size], volatile=volatile, requires_grad=False)
                       for target_ in targets]
        return input_batch, target_batch
    def grab_batch_from_loader(self, loader_iter, volatile=False):
        input_batch, target_batch = next(loader_iter)
        return [Variable(input_, volatile=volatile) for input_ in input_batch], [Variable(target_, volatile=volatile, requires_grad=False) for target_ in target_batch]
    def apply_transforms(self, tforms, input_batch, target_batch):
        input_batch = [tforms[0](input_) for input_ in input_batch]
        target_batch = [tforms[1](target_) for target_ in target_batch]
        return input_batch, target_batch
    def forward_pass(self, input_batch, model):
        return model(*input_batch)
    def get_partial_forward_fn(self, model):
        return functools.partial(self.forward_pass, model=model)
    def calculate_loss(self, output_batch, target_batch, loss_fn):
        return sum([loss_fn[idx](output_batch[idx], target_batch[idx]) 
                    for idx in range(len(output_batch))])
    def get_partial_loss_fn(self, loss_fn):
        return functools.partial(self.calculate_loss, loss_fn=loss_fn)

class SingleInput_NoTarget_Helper(object):
    def move_to_cuda(self, cuda_device, inputs, targets=None):
        inputs = inputs.cuda(cuda_device)
        return inputs, None
    def shuffle_arrays(self, inputs, targets=None):
        rand_indices = th.randperm(len(inputs))
        inputs = inputs[rand_indices]
        return inputs, None
    def grab_batch(self, batch_idx, batch_size, inputs, targets=None, volatile=False):
        input_batch = Variable(inputs[batch_idx*batch_size:(batch_idx+1)*batch_size], volatile=volatile)
        return input_batch, None
    def grab_batch_from_loader(self, loader_iter, volatile=False):
        input_batch = next(loader_iter)
        return Variable(input_batch, volatile=volatile), None
    def apply_transforms(self, tforms, input_batch, target_batch=None):
        input_batch = tforms[0](input_batch)
        return input_batch, None
    def forward_pass(self, input_batch, model):
        return model(input_batch)
    def get_partial_forward_fn(self, model):
        return functools.partial(self.forward_pass, model=model)
    def calculate_loss(self, output_batch, target_batch, loss_fn):
        return loss_fn(output_batch)
    def get_partial_loss_fn(self, loss_fn):
        return functools.partial(self.calculate_loss, loss_fn=loss_fn)

class MultiInput_NoTarget_Helper(object):
    def move_to_cuda(self, cuda_device, inputs, targets=None):
        inputs = [input_.cuda(cuda_device) for input_ in inputs]
        return inputs, None
    def shuffle_arrays(self, inputs, targets=None):
        rand_indices = th.randperm(len(inputs))
        inputs = [input_[rand_indices] for input_ in inputs]
        return inputs, None
    def grab_batch(self, batch_idx, batch_size, inputs, targets=None, volatile=False):
        input_batch = [Variable(input_[batch_idx*batch_size:(batch_idx+1)*batch_size], volatile=volatile)
                       for input_ in inputs]
        return input_batch, None
    def grab_batch_from_loader(self, loader_iter, volatile=False):
        input_batch = next(loader_iter)
        return [Variable(input_, volatile=volatile) for input_ in input_batch], None
    def apply_transforms(self, tforms, input_batch, target_batch=None):
        input_batch = [tforms[0](input_) for input_ in input_batch]
        return input_batch, None
    def forward_pass(self, input_batch, model):
        return model(*input_batch)
    def get_partial_forward_fn(self, model):
        return functools.partial(self.forward_pass, model=model)
    def calculate_loss(self, output_batch, target_batch, loss_fn):
        return loss_fn(output_batch)
    def get_partial_loss_fn(self, loss_fn):
        return functools.partial(self.calculate_loss, loss_fn=loss_fn)<|MERGE_RESOLUTION|>--- conflicted
+++ resolved
@@ -386,16 +386,13 @@
                     val_epoch_logs = self.evaluate_loader(val_loader,
                                                           cuda_device=cuda_device,
                                                           verbose=verbose)
-<<<<<<< HEAD
                     self._in_train_loop = False
-                    self.history.batch_metrics.update(val_epoch_logs)
-                    epoch_logs.update(val_epoch_logs)
-=======
+                    #self.history.batch_metrics.update(val_epoch_logs)
+                    #epoch_logs.update(val_epoch_logs)
                     epoch_logs.update(val_epoch_logs)
                     epoch_logs.update(batch_logs)
                     # TODO how to fix this?
                     # self.history.batch_metrics.update(val_epoch_logs)
->>>>>>> 3fb48e7c
 
                 callback_container.on_epoch_end(epoch_idx, epoch_logs)
 
